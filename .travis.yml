--- conflicted
+++ resolved
@@ -9,29 +9,14 @@
   - DART_VERSION=latest
   matrix:
   # Language specs, defined in sass/sass-spec
-<<<<<<< HEAD
   - TASK=specs
+  - TASK=specs DART_CHANNEL=dev
   - TASK=specs ASYNC=true
 
   # Unit tests, defined in test/.
   - TASK=tests
+  - TASK=tests DART_CHANNEL=dev
   - TASK=tests NODE_VERSION=stable
-=======
-
-  # These are disabled just for the 1.10.x branch, since it doesn't support the
-  # latest specs.
-  # - TASK=specs
-  # - TASK=specs DART_CHANNEL=dev
-  # - TASK=specs ASYNC=true
-
-  # Unit tests, defined in test/.
-  - TASK=tests
-  - TASK=tests DART_CHANNEL=dev
-
-  # This should be NODE_VERSION=latest, but that's breaking due to
-  # laverdet/node-fibers#378.
-  - TASK=tests NODE_VERSION=v10.1.0
->>>>>>> 379e2fe7
 
   # Keep these up-to-date with the latest LTA Node releases. They next need to be
   # rotated October 2018. See https://github.com/nodejs/Release.
